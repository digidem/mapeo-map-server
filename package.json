{
  "name": "@mapeo/mapserver",
  "version": "1.0.0",
  "description": "Serve raster & vector map tiles along with style resources for GL maps",
  "main": "lib/server.js",
  "engines": {
    "node": "12.18.3"
  },
  "scripts": {
    "dev": "ts-node-dev --files --transpile-only --respawn --no-notify src/server.ts | pino-pretty",
    "start": "npm run clean && npm run build && node dist/src/server.js",
    "build": "npm run clean && tsc -b",
    "clean": "tsc -b --clean",
    "test": "TS_NODE_FILES=true tap --ts --no-check-coverage --test-ignore='^(dist|scripts)'",
    "lint": "eslint '*/**/*.{js,ts,tsx}' --quiet --fix && tsc --noEmit",
    "prisma:generate": "prisma generate",
    "prisma:migrate-dev": "prisma migrate dev",
    "postinstall": "patch-package"
  },
  "author": "Digital Democracy",
  "license": "MIT",
  "dependencies": {
    "@mapbox/mbtiles": "^0.12.1",
    "@mapbox/sphericalmercator": "^1.2.0",
    "@mapbox/tiletype": "^0.3.1",
    "@mapbox/whoots-js": "^3.1.0",
    "@maplibre/maplibre-gl-style-spec": "^15.0.0",
    "@sinclair/typebox": "^0.23.4",
    "ajv": "^8.8.1",
    "base32.js": "^0.1.0",
    "better-sqlite3": "^7.5.1",
    "fastify": "^3.24.0",
    "fastify-error": "^0.2.0",
    "fastify-oas": "^3.0.8",
    "fastify-plugin": "^3.0.0",
    "fastify-swagger": "^4.12.6",
    "get-stream": "^6.0.1",
    "got": "^11.8.3",
    "is-url": "^1.2.4",
    "make-promises-safe": "^5.1.0",
    "mem": "^8.1.1",
    "quick-lru": "^5.1.1",
    "tiny-typed-emitter": "^2.1.0"
  },
  "devDependencies": {
    "@mapbox/point-geometry": "^0.1.0",
    "@tsconfig/node12": "^1.0.9",
    "@types/better-sqlite3": "^7.5.0",
    "@types/is-url": "^1.2.30",
    "@types/json-schema": "^7.0.9",
<<<<<<< HEAD
    "@types/mapbox__sphericalmercator": "^1.1.5",
=======
    "@types/mapbox__point-geometry": "^0.1.2",
>>>>>>> f91deca0
    "@types/node": "^14.14.5",
    "@types/tap": "^15.0.5",
    "@types/tilebelt": "^1.0.3",
    "@types/tmp": "^0.2.0",
    "@types/uuid": "^8.3.4",
    "@typescript-eslint/eslint-plugin": "^5.4.0",
    "@typescript-eslint/parser": "^5.4.0",
    "eslint": "^8.2.0",
    "eslint-config-prettier": "^8.3.0",
    "fastify-etag": "^1.0.0",
    "husky": "^4.3.0",
    "lint-staged": "^10.5.0",
    "msw": "^0.36.8",
    "patch-package": "^6.4.7",
    "pino-pretty": "^4.3.0",
    "prettier": "^2.4.1",
    "prisma": "^3.8.1",
    "prisma-dbml-generator": "^0.8.3",
    "prisma-erd-generator": "^0.8.1",
    "tap": "^15.1.6",
    "tmp": "^0.2.1",
    "ts-node": "^9.0.0",
    "ts-node-dev": "^1.1.8",
    "typescript": "^4.6.3"
  },
  "husky": {
    "hooks": {
      "pre-commit": "lint-staged"
    }
  },
  "lint-staged": {
    "*.{js,ts,tsx}": [
      "eslint --fix"
    ]
  },
  "repository": {
    "type": "git",
    "url": "git+https://github.com/digidem/mapeo-mapserver.git"
  },
  "bugs": {
    "url": "https://github.com/digidem/mapeo-mapserver/issues"
  },
  "homepage": "https://github.com/digidem/mapeo-mapserver#readme"
}<|MERGE_RESOLUTION|>--- conflicted
+++ resolved
@@ -48,11 +48,8 @@
     "@types/better-sqlite3": "^7.5.0",
     "@types/is-url": "^1.2.30",
     "@types/json-schema": "^7.0.9",
-<<<<<<< HEAD
     "@types/mapbox__sphericalmercator": "^1.1.5",
-=======
     "@types/mapbox__point-geometry": "^0.1.2",
->>>>>>> f91deca0
     "@types/node": "^14.14.5",
     "@types/tap": "^15.0.5",
     "@types/tilebelt": "^1.0.3",
