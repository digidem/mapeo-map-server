--- conflicted
+++ resolved
@@ -10,11 +10,7 @@
 import QuickLRU from 'quick-lru'
 
 import { TileJSON, validateTileJSON } from './lib/tilejson'
-<<<<<<< HEAD
-import Tilestore, { getTilesetId } from './lib/tilestore'
-import { encodeBase32, generateId, hash } from './lib/utils'
 import { StyleJSON, OfflineStyle } from './lib/stylejson'
-=======
 import {
   encodeBase32,
   generateId,
@@ -25,12 +21,6 @@
 } from './lib/utils'
 import { migrate } from './lib/migrations'
 import { UpstreamRequestsManager } from './lib/upstream_requests_manager'
-import {
-  RasterSourceSpecification,
-  StyleSpecification,
-  VectorSourceSpecification,
-} from './types/mapbox_style'
->>>>>>> 5661fd30
 
 const NotFoundError = createError(
   'FST_RESOURCE_NOT_FOUND',
@@ -56,21 +46,7 @@
   400
 )
 
-<<<<<<< HEAD
-=======
-// TODO: Fix naming and description here
 const ParseError = createError('PARSE_ERROR', 'Cannot properly parse data', 500)
-
-type OfflineStyle = StyleSpecification & {
-  id: string
-  sources?: {
-    [_: string]: (VectorSourceSpecification | RasterSourceSpecification) & {
-      tilesetId: string
-    }
-  }
-}
-
->>>>>>> 5661fd30
 export interface PluginOptions {
   dbPath: string
 }
@@ -96,9 +72,6 @@
     x: number
     y: number
   }): Promise<{ data: Buffer; headers: Headers }>
-<<<<<<< HEAD
-  createStyle(style: StyleJSON): Promise<OfflineStyle>
-=======
   putTile(opts: {
     tilesetId: string
     zoom: number
@@ -107,11 +80,10 @@
     data: Buffer
     etag?: string
   }): Promise<void>
-  createStyle(style: StyleSpecification): Promise<OfflineStyle>
->>>>>>> 5661fd30
+  createStyle(style: StyleJSON): Promise<OfflineStyle>
   putStyle(id: string, style: OfflineStyle): Promise<OfflineStyle>
   getStyle(id: string): Promise<OfflineStyle>
-  deleteStyle(id: string): Promise<void>
+  // deleteStyle(id: string): Promise<void>
   listStyles(): Promise<Array<OfflineStyle>>
 }
 
@@ -147,9 +119,15 @@
   function addOfflineUrls(style: OfflineStyle): OfflineStyle {
     const sources: OfflineStyle['sources'] = {}
     for (const sourceId of Object.keys(style.sources)) {
+      const includeUrlField = ['vector', 'raster', 'raster-dem'].includes(
+        style.sources[sourceId].type
+      )
+
       sources[sourceId] = {
         ...style.sources[sourceId],
-        url: getTilesetUrl(sources[sourceId].tilesetId),
+        ...(includeUrlField
+          ? { url: getTilesetUrl(sources[sourceId].tilesetId) }
+          : undefined),
       }
     }
     return {
@@ -562,13 +540,6 @@
       return addOfflineUrls(offlineStyle)
     },
 
-<<<<<<< HEAD
-    async listStyles() {
-      // TODO: Limit number of returned entries with getStream options.maxBuffer
-      return await getStream.array<OfflineStyle>(
-        context.stylesDb.createValueStream()
-      )
-=======
     async putStyle(id, style) {
       db.prepare(
         'INSERT INTO Style (id, stylejson) VALUES (:id, :stylejson)'
@@ -586,24 +557,12 @@
       return stmt
         .all()
         .map((row: { stylejson: string }) => JSON.parse(row.stylejson))
->>>>>>> 5661fd30
     },
 
     async getStyle(id) {
       const row = db.prepare('SELECT stylejson FROM Style WHERE id = ?').get(id)
 
       return JSON.parse(row.stylejson)
-    },
-
-    // TODO: validate style
-    async putStyle(id, style) {
-      await context.stylesDb.put(id, style)
-      return { ...style, id }
-    },
-
-    // TODO: delete associated sprite
-    async deleteStyle(id) {
-      await context.stylesDb.del(id)
     },
   }
   return api
