--- conflicted
+++ resolved
@@ -19,10 +19,6 @@
 } from './lib/stylejson'
 import { TileJSON, validateTileJSON } from './lib/tilejson'
 import { server as mockTileServer } from './mocks/server'
-<<<<<<< HEAD
-=======
-import { FastifyServerOptions } from 'fastify'
->>>>>>> 5f8b76d4
 
 tmp.setGracefulCleanup()
 
@@ -97,7 +93,6 @@
   return context
 }
 
-<<<<<<< HEAD
 async function waitForImportCompletion(endpoint: string) {
   return new Promise<MessageComplete>((res, rej) => {
     const evtSource = new EventSource(endpoint)
@@ -118,14 +113,9 @@
   })
 }
 
-/**
- * /tilesets tests
- */
-=======
 suite('Tilesets', ({ end, test }) => {
   test('GET /tilesets when no tilesets exist returns an empty array', async (t) => {
     const { server, cleanup } = createContext()
->>>>>>> 5f8b76d4
 
     const response = await server.inject({ method: 'GET', url: '/tilesets' })
 
@@ -216,8 +206,7 @@
       url: '/styles',
     })
 
-    const stylesList =
-      responseStylesListGet.json<{ id: string; name?: string; url: string }[]>()
+    const stylesList = responseStylesListGet.json()
 
     t.equal(stylesList.length, 1)
 
@@ -226,9 +215,6 @@
       url: stylesList[0].url,
     })
 
-<<<<<<< HEAD
-  const stylesList = responseStylesListGet.json()
-=======
     t.equal(responseStyleGet.statusCode, 200)
 
     const expectedStyle = {
@@ -249,7 +235,6 @@
         },
       ],
     }
->>>>>>> 5f8b76d4
 
     t.same(responseStyleGet.json(), expectedStyle)
 
@@ -393,31 +378,35 @@
       url: '/styles',
     })
 
-    const stylesList =
-      getStylesResponse.json<{ name?: string; id: string; url: string }[]>()
+    const styleInfo = getStylesResponse.json()[0]
+
+    t.ok(
+      styleInfo.bytesStored !== null && styleInfo.bytesStored > 0,
+      'tiles used by style take up storage space'
+    )
 
     const expectedSourceUrl = `http://localhost:80/tilesets/${createdTilesetId}`
 
-    const styles = await Promise.all(
-      stylesList.map(({ url }) =>
-        server
-          .inject({
-            method: 'GET',
-            url,
-          })
-          .then((response) => response.json<StyleJSON>())
-      )
+    const styleGetResponse = await server.inject({
+      method: 'GET',
+      url: styleInfo.url,
+    })
+
+    t.equal(styleGetResponse.statusCode, 200)
+
+    const styleHasSourceReferringToTileset = Object.values(
+      styleGetResponse.json<StyleJSON & IdResource>().sources
+    ).some((source) => {
+      if ('url' in source && source.url) {
+        return source.url === expectedSourceUrl
+      }
+      return false
+    })
+
+    t.ok(
+      styleHasSourceReferringToTileset,
+      'style has source pointing to correct tileset'
     )
-
-    const matchingStyle = styles.find((style) =>
-      Object.values(style.sources).find((source) => {
-        if ('url' in source && source.url) {
-          return source.url === expectedSourceUrl
-        }
-      })
-    )
-
-    t.ok(matchingStyle)
 
     return cleanup()
   })
@@ -453,41 +442,10 @@
 
     // Repeated request with same file path
 
-<<<<<<< HEAD
-  const styleInfo = getStylesResponse.json()[0]
-
-  t.ok(
-    styleInfo.bytesStored !== null && styleInfo.bytesStored > 0,
-    'tiles used by style take up storage space'
-  )
-=======
     const importResponse2 = await requestImport()
->>>>>>> 5f8b76d4
 
     t.equal(importResponse2.statusCode, 200)
 
-<<<<<<< HEAD
-  const styleGetResponse = await server.inject({
-    method: 'GET',
-    url: styleInfo.url,
-  })
-
-  t.equal(styleGetResponse.statusCode, 200)
-
-  const styleHasSourceReferringToTileset = Object.values(
-    styleGetResponse.json<StyleJSON & IdResource>().sources
-  ).some((source) => {
-    if ('url' in source && source.url) {
-      return source.url === expectedSourceUrl
-    }
-    return false
-  })
-
-  t.ok(
-    styleHasSourceReferringToTileset,
-    'style has source pointing to correct tileset'
-  )
-=======
     const {
       import: { id: importId2 },
       tileset: { id: tilesetId2 },
@@ -499,123 +457,32 @@
     })
 
     t.equal(tilesetGetResponse2.statusCode, 200)
->>>>>>> 5f8b76d4
 
     t.notEqual(importId1, importId2, 'new import is created')
 
     return cleanup()
   })
 
-  end()
-})
-
-suite('Tiles', ({ end, test }) => {
-  test('GET /tile before tileset is created returns 404 status code', async (t) => {
-    const { cleanup, server } = createContext()
-
-    const response = await server.inject({
-      method: 'GET',
-      url: `/tilesets/foobar/1/2/3`,
-    })
-
-    t.equal(response.statusCode, 404)
-
-    return cleanup()
-  })
-
-  test('GET /tile of png format returns a tile image', async (t) => {
-    const { cleanup, sampleTileJSON, server } = createContext()
-
-    // Create initial tileset
-    const initialResponse = await server.inject({
-      method: 'POST',
-      url: '/tilesets',
-      payload: sampleTileJSON,
-    })
-
-    const { id: tilesetId } = initialResponse.json<TileJSON & IdResource>()
-
-    const response = await server.inject({
-      method: 'GET',
-      url: `/tilesets/${tilesetId}/1/2/3`,
-    })
-
-    t.equal(response.statusCode, 200)
-
-    t.equal(
-      response.headers['content-type'],
-      'image/png',
-      'Response content type matches desired resource type'
-    )
-
-    t.equal(typeof response.body, 'string')
-
-    return cleanup()
-  })
-
-  end()
-})
-
-<<<<<<< HEAD
-test('POST /tilesets/import storage used by tiles is roughly equivalent to that of source', async (t) => {
-  const { cleanup, sampleMbTilesPath, server } = createContext()
-
-  function getMbTilesByteCount() {
-    const mbTilesDb = new Database(sampleMbTilesPath, { readonly: true })
-
-    const count = mbTilesDb
-      .prepare('SELECT SUM(LENGTH(tile_data)) as byteCount FROM tiles')
-      .get().byteCount
-
-    mbTilesDb.close()
-
-    return count
-  }
-
-  // Completely arbitrary proportion of original source's count where it's not suspiciously too low,
-  // to account for a potentially incomplete/faulty import
-  const minimumProportion = 0.8
-  const roughlyExpectedCount = getMbTilesByteCount()
-
-  const {
-    import: { id: createdImportId },
-  } = await server
-    .inject({
-      method: 'POST',
-      url: '/tilesets/import',
-      payload: { filePath: sampleMbTilesPath },
-    })
-    .then((resp) => resp.json())
-
-  const address = await server.listen(0)
-
-  await waitForImportCompletion(
-    `${address}/imports/progress/${createdImportId}`
-  )
-
-  const { bytesStored } = await server
-    .inject({
-      method: 'GET',
-      url: '/styles',
-    })
-    .then((resp) => resp.json()[0])
-
-  t.ok(
-    bytesStored >= roughlyExpectedCount * minimumProportion &&
-      bytesStored <= roughlyExpectedCount
-  )
-
-  return cleanup()
-})
-
-// TODO: This may eventually become a failing test if styles that share tiles reuse new ones that are stored
-test('POST /tilesets/import subsequent imports do not affect storage calculation for existing styles', async (t) => {
-  const { cleanup, sampleMbTilesPath, server } = createContext()
-
-  const address = await server.listen(0)
-
-  // Creates and waits for import to finish
-  async function requestImport() {
+  test('POST /tilesets/import storage used by tiles is roughly equivalent to that of source', async (t) => {
+    const { cleanup, sampleMbTilesPath, server } = createContext()
+
+    function getMbTilesByteCount() {
+      const mbTilesDb = new Database(sampleMbTilesPath, { readonly: true })
+
+      const count = mbTilesDb
+        .prepare('SELECT SUM(LENGTH(tile_data)) as byteCount FROM tiles')
+        .get().byteCount
+
+      mbTilesDb.close()
+
+      return count
+    }
+
+    // Completely arbitrary proportion of original source's count where it's not suspiciously too low,
+    // to account for a potentially incomplete/faulty import
+    const minimumProportion = 0.8
+    const roughlyExpectedCount = getMbTilesByteCount()
+
     const {
       import: { id: createdImportId },
     } = await server
@@ -626,41 +493,126 @@
       })
       .then((resp) => resp.json())
 
-    return await waitForImportCompletion(
+    const address = await server.listen(0)
+
+    await waitForImportCompletion(
       `${address}/imports/progress/${createdImportId}`
     )
-  }
-
-  await requestImport()
-
-  const style1Before = await server
-    .inject({
-      method: 'GET',
-      url: '/styles',
-    })
-    .then((resp) => resp.json()[0])
-
-  // TODO: Would be helpful to use a different fixture for this import
-  await requestImport()
-
-  const style1After = await server
-    .inject({
-      method: 'GET',
-      url: '/styles',
-    })
-    .then((resp) =>
-      resp.json().find((s: { id: string }) => s.id === style1Before.id)
+
+    const { bytesStored } = await server
+      .inject({
+        method: 'GET',
+        url: '/styles',
+      })
+      .then((resp) => resp.json()[0])
+
+    t.ok(
+      bytesStored >= roughlyExpectedCount * minimumProportion &&
+        bytesStored <= roughlyExpectedCount
     )
 
-  t.equal(style1Before.bytesStored, style1After.bytesStored)
-
-  return cleanup()
+    return cleanup()
+  })
+
+  // TODO: This may eventually become a failing test if styles that share tiles reuse new ones that are stored
+  test('POST /tilesets/import subsequent imports do not affect storage calculation for existing styles', async (t) => {
+    const { cleanup, sampleMbTilesPath, server } = createContext()
+
+    const address = await server.listen(0)
+
+    // Creates and waits for import to finish
+    async function requestImport() {
+      const {
+        import: { id: createdImportId },
+      } = await server
+        .inject({
+          method: 'POST',
+          url: '/tilesets/import',
+          payload: { filePath: sampleMbTilesPath },
+        })
+        .then((resp) => resp.json())
+
+      return await waitForImportCompletion(
+        `${address}/imports/progress/${createdImportId}`
+      )
+    }
+
+    await requestImport()
+
+    const style1Before = await server
+      .inject({
+        method: 'GET',
+        url: '/styles',
+      })
+      .then((resp) => resp.json()[0])
+
+    // TODO: Would be helpful to use a different fixture for this import
+    await requestImport()
+
+    const style1After = await server
+      .inject({
+        method: 'GET',
+        url: '/styles',
+      })
+      .then((resp) =>
+        resp.json().find((s: { id: string }) => s.id === style1Before.id)
+      )
+
+    t.equal(style1Before.bytesStored, style1After.bytesStored)
+
+    return cleanup()
+  })
+
+  end()
 })
 
-/**
- * /imports tests
- */
-=======
+suite('Tiles', ({ end, test }) => {
+  test('GET /tile before tileset is created returns 404 status code', async (t) => {
+    const { cleanup, server } = createContext()
+
+    const response = await server.inject({
+      method: 'GET',
+      url: `/tilesets/foobar/1/2/3`,
+    })
+
+    t.equal(response.statusCode, 404)
+
+    return cleanup()
+  })
+
+  test('GET /tile of png format returns a tile image', async (t) => {
+    const { cleanup, sampleTileJSON, server } = createContext()
+
+    // Create initial tileset
+    const initialResponse = await server.inject({
+      method: 'POST',
+      url: '/tilesets',
+      payload: sampleTileJSON,
+    })
+
+    const { id: tilesetId } = initialResponse.json<TileJSON & IdResource>()
+
+    const response = await server.inject({
+      method: 'GET',
+      url: `/tilesets/${tilesetId}/1/2/3`,
+    })
+
+    t.equal(response.statusCode, 200)
+
+    t.equal(
+      response.headers['content-type'],
+      'image/png',
+      'Response content type matches desired resource type'
+    )
+
+    t.equal(typeof response.body, 'string')
+
+    return cleanup()
+  })
+
+  end()
+})
+
 suite('Imports', ({ end, test }) => {
   test('GET /imports/:importId returns 404 error when import does not exist', async (t) => {
     const { cleanup, server } = createContext()
@@ -669,7 +621,6 @@
       method: 'GET',
       url: `/imports/abc123`,
     })
->>>>>>> 5f8b76d4
 
     t.equal(getImportInfoResponse.statusCode, 404)
 
@@ -824,43 +775,18 @@
       import: { id: createdImportId },
     } = createImportResponse.json()
 
-<<<<<<< HEAD
-  const address = await server.listen(0)
-  const progressEndpoint = `${address}/imports/progress/${createdImportId}`
-
-  // Wait for the import to complete before attempting actual test
-  const expectedMessage = await waitForImportCompletion(progressEndpoint)
-
-  // Conduct actual test
-  const evtSource = new EventSource(progressEndpoint)
-=======
     const address = await server.listen(0)
-
-    function createEventSource() {
-      return new EventSource(`${address}/imports/progress/${createdImportId}`)
-    }
-
-    let evtSource = createEventSource()
+    const progressEndpoint = `${address}/imports/progress/${createdImportId}`
 
     // Wait for the import to complete before attempting actual test
-    const expectedMessage = await new Promise((res) => {
-      evtSource.onmessage = (event) => {
-        const message = JSON.parse(event.data)
-
-        if (message.type === 'complete') {
-          evtSource.close()
-          res(message)
-        }
-      }
-    })
+    const expectedMessage = await waitForImportCompletion(progressEndpoint)
 
     // Conduct actual test
-    evtSource = createEventSource()
+    const evtSource = new EventSource(progressEndpoint)
 
     const message = await new Promise((res) => {
       evtSource.onmessage = (event) => {
         const m = JSON.parse(event.data)
->>>>>>> 5f8b76d4
 
         if (m.type !== 'complete') {
           t.fail(`Expected first message of "${m.type}" to be "complete"`)
@@ -1156,6 +1082,7 @@
     const expectedUrl = `http://localhost:80/styles/${expectedId}`
 
     const expectedStyleInfo = {
+      bytesStored: 0,
       id: expectedId,
       name: expectedName,
       url: expectedUrl,
@@ -1163,16 +1090,7 @@
 
     const expectedGetResponse = [expectedStyleInfo]
 
-<<<<<<< HEAD
-  const expectedStyleInfo = {
-    id: expectedId,
-    bytesStored: 0,
-    name: expectedName,
-    url: expectedUrl,
-  }
-=======
     const responseGet = await server.inject({ method: 'GET', url: '/styles' })
->>>>>>> 5f8b76d4
 
     t.equal(responseGet.statusCode, 200)
 
@@ -1249,17 +1167,12 @@
       url: '/styles',
     })
 
-    const stylesList =
-      getStylesResponse.json<{ name?: string; id: string; url: string }[]>()
-
-<<<<<<< HEAD
-  const stylesList = getStylesResponse.json()
-=======
+    const stylesList = getStylesResponse.json()
+
     const expectedSourceUrl = `http://localhost:80/tilesets/${createdTilesetId}`
->>>>>>> 5f8b76d4
-
-    const styles = await Promise.all(
-      stylesList.map(({ url, id }) =>
+
+    const styles = await Promise.all<StyleJSON & IdResource>(
+      stylesList.map(({ url, id }: { url: string; id: string }) =>
         server
           .inject({
             method: 'GET',
@@ -1270,24 +1183,12 @@
       )
     )
 
-<<<<<<< HEAD
-  const styles = await Promise.all<StyleJSON & IdResource>(
-    stylesList.map(({ url, id }: { url: string; id: string }) =>
-      server
-        .inject({
-          method: 'GET',
-          url,
-        })
-        .then((response) => response.json<StyleJSON>())
-        .then((style) => ({ ...style, id }))
-=======
     const matchingStyle = styles.find((style) =>
       Object.values(style.sources).find((source) => {
         if ('url' in source && source.url) {
           return source.url === expectedSourceUrl
         }
       })
->>>>>>> 5f8b76d4
     )
 
     if (!matchingStyle) {
