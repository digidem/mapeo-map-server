--- conflicted
+++ resolved
@@ -71,14 +71,10 @@
   mockTileServer.close()
 })
 
-<<<<<<< HEAD
 /**
  * /tilesets tests
  */
-test('GET /tilesets (empty)', async (t) => {
-=======
 test('GET /tilesets when no tilesets exist returns an empty array', async (t) => {
->>>>>>> 4cbec45a
   const { server } = t.context as TestContext
 
   const response = await server.inject({ method: 'GET', url: '/tilesets' })
@@ -198,14 +194,10 @@
   t.equal(response.statusCode, 404)
 })
 
-<<<<<<< HEAD
 /**
  * /tile tests
  */
-test('GET /tile before tileset created', async (t) => {
-=======
 test('GET /tile before tileset is created returns 404 status code', async (t) => {
->>>>>>> 4cbec45a
   const { server } = t.context as TestContext
 
   const response = await server.inject({
@@ -241,10 +233,7 @@
     'Response content type matches desired resource type'
   )
 
-<<<<<<< HEAD
-  t.equal(typeof response.body, 'string', 'Response body type is a string')
-
-  t.end()
+  t.equal(typeof response.body, 'string')
 })
 
 /**
@@ -533,7 +522,4 @@
   })
 
   t.equal(responseGet.statusCode, 404, 'style is properly deleted')
-=======
-  t.equal(typeof response.body, 'string')
->>>>>>> 4cbec45a
 })