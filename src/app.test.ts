--- conflicted
+++ resolved
@@ -261,17 +261,7 @@
     url: `/tilesets/foobar/1/2/3`,
   })
 
-<<<<<<< HEAD
-  t.equal(
-    response.statusCode,
-    404,
-    'Responds with Not Found error code (404) when requested before tileset creation'
-  )
-
-  t.end()
-=======
   t.equal(response.statusCode, 404)
->>>>>>> f91deca0
 })
 
 test('GET /tile of png format returns a tile image', async (t) => {
@@ -302,36 +292,6 @@
   t.equal(typeof response.body, 'string')
 })
 
-<<<<<<< HEAD
-  t.end()
-})
-
-test('POST /import (success)', async (t) => {
-  const { server } = t.context as TestContext
-
-  const importResponse = await server.inject({
-    method: 'POST',
-    url: `/tilesets/import`,
-    payload: {
-      filePath: path.resolve(__dirname, './fixtures/mbtiles/trails.mbtiles'),
-    },
-  })
-
-  t.equal(importResponse.statusCode, 200, 'Successful import responds with 200')
-
-  const tileset = importResponse.json<TileJSON & { id: string }>()
-
-  const tilesetGetResponse = await server.inject({
-    method: 'GET',
-    url: `/tilesets/${tileset.id}`,
-  })
-
-  t.same(tileset, tilesetGetResponse.json(), 'Tileset successfully created')
-
-  // TODO: Test a import progress endpoint
-
-  t.end()
-=======
 /**
  * /styles tests
  */
@@ -611,5 +571,31 @@
   })
 
   t.equal(responseGet.statusCode, 404, 'style is properly deleted')
->>>>>>> f91deca0
+})
+
+test('POST /import (success)', async (t) => {
+  const { server } = t.context as TestContext
+
+  const importResponse = await server.inject({
+    method: 'POST',
+    url: `/tilesets/import`,
+    payload: {
+      filePath: path.resolve(__dirname, './fixtures/mbtiles/trails.mbtiles'),
+    },
+  })
+
+  t.equal(importResponse.statusCode, 200, 'Successful import responds with 200')
+
+  const tileset = importResponse.json<TileJSON & { id: string }>()
+
+  const tilesetGetResponse = await server.inject({
+    method: 'GET',
+    url: `/tilesets/${tileset.id}`,
+  })
+
+  t.same(tileset, tilesetGetResponse.json(), 'Tileset successfully created')
+
+  // TODO: Test a import progress endpoint
+
+  t.end()
 })