--- conflicted
+++ resolved
@@ -16,11 +16,8 @@
 } from './lib/stylejson'
 import { TileJSON, validateTileJSON } from './lib/tilejson'
 import { server as mockTileServer } from './mocks/server'
-<<<<<<< HEAD
 import Database from 'better-sqlite3'
-=======
-import { FastifyInstance, FastifyServerOptions } from 'fastify'
->>>>>>> 3b8843cc
+import { FastifyServerOptions } from 'fastify'
 
 tmp.setGracefulCleanup()
 
@@ -517,10 +514,32 @@
   const minimumProportion = 0.8
   const roughlyExpectedCount = getMbTilesByteCount()
 
-  await server.inject({
-    method: 'POST',
-    url: '/tilesets/import',
-    payload: { filePath: sampleMbTilesPath },
+  const {
+    import: { id: createdImportId },
+  } = await server
+    .inject({
+      method: 'POST',
+      url: '/tilesets/import',
+      payload: { filePath: sampleMbTilesPath },
+    })
+    .then((resp) => resp.json())
+
+  const address = await server.listen(0)
+
+  // Wait for the import to complete before attempting actual test
+  await new Promise<void>((res) => {
+    const evtSource = new EventSource(
+      `${address}/imports/progress/${createdImportId}`
+    )
+
+    evtSource.onmessage = (event) => {
+      const message = JSON.parse(event.data)
+
+      if (message.type === 'complete') {
+        evtSource.close()
+        res()
+      }
+    }
   })
 
   const { bytesStored } = await server
@@ -542,11 +561,33 @@
 test('POST /tilesets/import subsequent imports do not affect storage calculation for existing styles', async (t) => {
   const { cleanup, sampleMbTilesPath, server } = createContext()
 
+  const address = await server.listen(0)
+
+  // Creates and waits for import to finish
   async function requestImport() {
-    return await server.inject({
-      method: 'POST',
-      url: '/tilesets/import',
-      payload: { filePath: sampleMbTilesPath },
+    const {
+      import: { id: createdImportId },
+    } = await server
+      .inject({
+        method: 'POST',
+        url: '/tilesets/import',
+        payload: { filePath: sampleMbTilesPath },
+      })
+      .then((resp) => resp.json())
+
+    await new Promise<void>((res) => {
+      const evtSource = new EventSource(
+        `${address}/imports/progress/${createdImportId}`
+      )
+
+      evtSource.onmessage = (event) => {
+        const message = JSON.parse(event.data)
+
+        if (message.type === 'complete') {
+          evtSource.close()
+          res(message)
+        }
+      }
     })
   }
 
