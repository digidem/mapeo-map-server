import { FastifyPluginAsync } from 'fastify'
import createError from '@fastify/error'
import got from 'got'
import { Static, Type as T } from '@sinclair/typebox'

import { normalizeStyleURL } from '../lib/mapbox_urls'
import { StyleJSON, createIdFromStyleUrl, validate } from '../lib/stylejson'
import { parseSpriteUrlName, SpriteIndexSchema } from '../lib/sprites'

const GetSpriteParamsSchema = T.Object({
  styleId: T.String(),
  spriteInfo: T.String(), // contains desired sprite id (and maybe pixel density)
})

const InvalidStyleError = createError(
  'FST_INVALID_STYLE',
  'Invalid style: %s',
  400
)

const InvalidRequestBodyError = createError(
  'FST_INVALID_REQUEST_BODY',
  'Invalid request body: %s',
  400
)

function createInvalidStyleError(err: unknown) {
  return new InvalidStyleError((err as Error).message)
}

function validateStyle(style: unknown): asserts style is StyleJSON {
  try {
    validate(style)
  } catch (err) {
    throw createInvalidStyleError(err)
  }
}

const styles: FastifyPluginAsync = async function (fastify) {
<<<<<<< HEAD
  fastify.get<{ Reply: { id: string; name: string | null; url: string }[] }>(
    '/',
    async function (request) {
      return request.api.listStyles()
    }
  )
=======
  fastify.get<{
    Reply: {
      bytesStored: number
      id: string
      name: string | null
      url: string
    }[]
  }>('/', async function (request) {
    return request.api.listStyles()
  })
>>>>>>> 27231b8e

  fastify.post<{
    Body: { accessToken?: string } & (
      | { url: string }
      | { id?: string; style: StyleJSON }
    )
    Reply: { id: string; style: StyleJSON }
  }>('/', async function (request, reply) {
    let etag: string | undefined
    let id: string | undefined
    let style: unknown
    let upstreamUrl: string | undefined

    const { accessToken } = request.body

    if ('url' in request.body && request.body.url) {
      try {
        upstreamUrl = request.body.url

        id = createIdFromStyleUrl(upstreamUrl)

        // This will throw if the url is a mapbox style url and an access token is not provided
        // Ideally prevented via client-side code but just in case
        const normalizedUpstreamUrl = normalizeStyleURL(
          upstreamUrl,
          accessToken
        )

        const { body: fetchedStyle, headers } = await got(
          normalizedUpstreamUrl,
          { responseType: 'json' }
        )

        etag = headers.etag as string | undefined

        style = fetchedStyle
      } catch (err) {
        throw createInvalidStyleError(err)
      }
    } else if ('style' in request.body && request.body.style) {
      // Client can provide id to use for style since there's no good way of deterministically generating one in this case
      id = request.body.id
      style = request.body.style
    } else {
      throw new InvalidRequestBodyError(
        'Body must have one of the following fields: style, url'
      )
    }

    validateStyle(style)

    // TODO: Should we catch the missing access token issue before calling this? i.e. check if `url` or any of `style.sources` are Mapbox urls
    // `createStyle` will catch these but may save resources in the db before that occurs
    const result = await request.api.createStyle(style, {
      accessToken,
      etag,
      id,
      upstreamUrl,
    })

    reply.header('Location', `${fastify.prefix}/${id}`)

    return result
  })

  fastify.get<{
    Params: {
      id: string
    }
    Reply: StyleJSON
  }>('/:id', async function (request) {
    return request.api.getStyle(request.params.id)
  })

  fastify.delete<{
    Params: {
      id: string
    }
  }>(
    '/:id',
    {
      schema: {
        response: 204,
      },
    },
    async function (request, reply) {
      await request.api.deleteStyle(request.params.id)
      reply.code(204).send()
    }
  )

  /**
   * Mapbox SDKs will send requests to json and png endpoints for a corresponding sprite url
   * https://docs.mapbox.com/mapbox-gl-js/style-spec/sprite/#loading-sprite-files
   */

  fastify.get<{
    Params: Static<typeof GetSpriteParamsSchema>
  }>(
    '/:styleId/sprites/:spriteInfo.png',
    {
      schema: {
        params: GetSpriteParamsSchema,
      },
    },
    async (request, reply) => {
      const { id, pixelDensity } = parseSpriteUrlName(request.params.spriteInfo)
      const { data } = await request.api.getSprite(id, pixelDensity, true)

      reply.header('Content-Type', 'image/png')
      reply.send(data)
    }
  )

  fastify.get<{
    Params: Static<typeof GetSpriteParamsSchema>
  }>(
    '/:styleId/sprites/:spriteInfo.json',
    {
      schema: {
        params: GetSpriteParamsSchema,
        response: {
          200: SpriteIndexSchema,
        },
      },
    },
    async (request) => {
      const { id, pixelDensity } = parseSpriteUrlName(request.params.spriteInfo)

      const { layout } = await request.api.getSprite(id, pixelDensity, true)

      return JSON.parse(layout)
    }
  )
}

export default styles<|MERGE_RESOLUTION|>--- conflicted
+++ resolved
@@ -37,14 +37,6 @@
 }
 
 const styles: FastifyPluginAsync = async function (fastify) {
-<<<<<<< HEAD
-  fastify.get<{ Reply: { id: string; name: string | null; url: string }[] }>(
-    '/',
-    async function (request) {
-      return request.api.listStyles()
-    }
-  )
-=======
   fastify.get<{
     Reply: {
       bytesStored: number
@@ -55,7 +47,6 @@
   }>('/', async function (request) {
     return request.api.listStyles()
   })
->>>>>>> 27231b8e
 
   fastify.post<{
     Body: { accessToken?: string } & (
