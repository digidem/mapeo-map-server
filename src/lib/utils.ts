import { URL } from 'url'
import { createHash, randomBytes } from 'crypto'
import base32 from 'base32.js'

import { TileJSON } from './tilejson'
import { FastifyRequest } from 'fastify'

// Not cryptographically secure, but sha1 results in shorter / more manageable
// ids for filenames and in the URL, should be fine for our use-case
export function hash(data: string | Buffer): Buffer {
  return createHash('sha1').update(data).digest()
}

/**
 * Generate a random ID
 */
export function generateId(): string {
  return encodeBase32(randomBytes(16))
}

/**
 * Encode a buffer to base32
 */
export function encodeBase32(buf: Buffer): string {
  const encoder = new base32.Encoder({ type: 'crockford', lc: true })
  return encoder.write(buf).finalize()
}

/**
 * Generate an idempotent unique id for a given tilejson. Not all tilejson has
 * an id field, so we use the tile URL as an identifier (assumes two tilejsons
 * refering to the same tile URL are the same)
 */
export function getTilesetId(tilejson: TileJSON): string {
  // If the tilejson has no id, use the tile URL as the id
  const id = tilejson.id || tilejson.tiles.sort()[0]
  return encodeBase32(hash(id))
}

export function isFulfilledPromiseResult<T>(
  result: PromiseSettledResult<T>
): result is PromiseFulfilledResult<T> {
  return result.status === 'fulfilled'
}

export function isRejectedPromiseResult(
  result: PromiseSettledResult<unknown>
): result is PromiseRejectedResult {
  return result.status === 'rejected'
}

export function getBaseApiUrl(request: FastifyRequest) {
  const { hostname, protocol } = request
  return `${protocol}://${hostname}`
}

<<<<<<< HEAD
export function removeSearchParams(
  url: string,
  paramsToRemove: string[]
): string {
  const u = new URL(url)
  paramsToRemove.forEach((s) => u.searchParams.delete(s))
  return u.toString()
}
=======
export function noop() {}
>>>>>>> dd4539d7
<|MERGE_RESOLUTION|>--- conflicted
+++ resolved
@@ -54,7 +54,6 @@
   return `${protocol}://${hostname}`
 }
 
-<<<<<<< HEAD
 export function removeSearchParams(
   url: string,
   paramsToRemove: string[]
@@ -63,6 +62,5 @@
   paramsToRemove.forEach((s) => u.searchParams.delete(s))
   return u.toString()
 }
-=======
-export function noop() {}
->>>>>>> dd4539d7
+
+export function noop() {}