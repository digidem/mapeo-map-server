--- conflicted
+++ resolved
@@ -400,7 +400,6 @@
   })
 
   t.equal(responseGet.statusCode, 404, 'style is properly deleted')
-<<<<<<< HEAD
 
   const tilesetResponseGet = await server.inject({
     method: 'GET',
@@ -411,71 +410,22 @@
 })
 
 test('DELETE /styles/:styleId deletes tilesets that are only referenced by the deleted style', async (t) => {
-=======
-})
-
-test('GET /styles/:styleId/sprites/:spriteId[pixelDensity].[format] returns 404 when sprite does not exist', async (t) => {
-  const server = createServer(t)
-
-  const getSpriteImageResponse = await server.inject({
-    method: 'GET',
-    url: '/styles/abc123/sprites/abc123.png',
-  })
-
-  t.equal(getSpriteImageResponse.statusCode, 404)
-
-  const getSpriteLayoutResponse = await server.inject({
-    method: 'GET',
-    url: '/styles/abc123/sprites/abc123.json',
-  })
-
-  t.equal(getSpriteLayoutResponse.statusCode, 404)
-})
-
-test('GET /styles/:styleId/sprites/:spriteId[pixelDensity].[format] returns correct sprite asset', async (t) => {
->>>>>>> f13c6b96
-  const server = createServer(t)
-
-  const mockedTilesetScope = nock('https://api.mapbox.com')
-    .defaultReplyHeaders(defaultMockHeaders)
-    .get(/v4\/(?<tilesetId>.*)\.json/)
-    .reply(200, tilesetMockBody, { 'Content-Type': 'application/json' })
-
-<<<<<<< HEAD
+  const server = createServer(t)
+
+  const mockedTilesetScope = nock('https://api.mapbox.com')
+    .defaultReplyHeaders(defaultMockHeaders)
+    .get(/v4\/(?<tilesetId>.*)\.json/)
+    .reply(200, tilesetMockBody, { 'Content-Type': 'application/json' })
+
   const createStyleResponse = await server.inject({
     method: 'POST',
     url: 'styles',
     payload: {
       style: sampleStyleJSON,
-=======
-  const mockedSpriteLayoutScope = nock('https://api.mapbox.com')
-    .defaultReplyHeaders(defaultMockHeaders)
-    .get(/\/styles\/v1\/(?<username>.*)\/(?<styleId>.*)\/(?<name>.*)\.json/)
-    .query({ access_token: DUMMY_MB_ACCESS_TOKEN })
-    .reply(200, spriteLayoutMockBody, { 'Content-Type': 'application/json' })
-
-  const mockedSpriteImageScope = nock('https://api.mapbox.com')
-    .defaultReplyHeaders(defaultMockHeaders)
-    .get(/\/styles\/v1\/(?<username>.*)\/(?<styleId>.*)\/(?<name>.*)\.png/)
-    .query({ access_token: DUMMY_MB_ACCESS_TOKEN })
-    .reply(200, spriteImageMockBody, { 'Content-Type': 'image/png' })
-
-  const styleWithSprite = {
-    ...sampleStyleJSON,
-    sprite: 'mapbox://sprites/terrastories/test',
-  }
-
-  const createStyleResponse = await server.inject({
-    method: 'POST',
-    url: '/styles',
-    payload: {
-      style: styleWithSprite,
->>>>>>> f13c6b96
       accessToken: DUMMY_MB_ACCESS_TOKEN,
     },
   })
 
-<<<<<<< HEAD
   const { id: styleId, style } = createStyleResponse.json()
 
   const createIsolatedTilesetBeforeResponse = await server.inject({
@@ -534,150 +484,11 @@
 })
 
 test('DELETE /styles/:styleId does not delete referenced tilesets that are also referenced by other styles', async (t) => {
-=======
-  t.ok(
-    mockedSpriteLayoutScope.isDone(),
-    'upstream request for sprite layout was made'
-  )
-
-  t.ok(
-    mockedSpriteImageScope.isDone(),
-    'upstream request for sprite image was made'
-  )
-
-  const {
-    style: { sprite },
-  } = createStyleResponse.json()
-
-  t.ok(sprite)
-
-  const spriteEndpointPath = new URL(sprite).pathname
-
-  const existingPixelDensities = [1, 2]
-
-  for (const density of existingPixelDensities) {
-    const getSpriteImageResponse = await server.inject({
-      method: 'GET',
-      url: createSpriteEndpoint(spriteEndpointPath, density, 'png'),
-    })
-
-    t.equal(getSpriteImageResponse.statusCode, 200)
-    t.equal(getSpriteImageResponse.headers['content-type'], 'image/png')
-    t.ok(
-      parseInt(
-        (getSpriteImageResponse.headers['content-length'] || '').toString(),
-        10
-      ) > 0
-    )
-
-    const getSpriteLayoutResponse = await server.inject({
-      method: 'GET',
-      url: createSpriteEndpoint(spriteEndpointPath, density, 'json'),
-    })
-
-    t.equal(getSpriteLayoutResponse.statusCode, 200)
-    t.ok(getSpriteLayoutResponse.json())
-  }
-})
-
-test('GET /styles/:styleId/sprites/:spriteId[pixelDensity].[format] returns an available fallback asset', async (t) => {
-  const server = createServer(t)
-
-  const mockedTilesetScope = nock('https://api.mapbox.com')
-    .defaultReplyHeaders(defaultMockHeaders)
-    .get(/v4\/(?<tilesetId>.*)\.json/)
-    .reply(200, tilesetMockBody, { 'Content-Type': 'application/json' })
-
-  const mockedSpriteLayoutScope = nock('https://api.mapbox.com')
-    .defaultReplyHeaders(defaultMockHeaders)
-    .get(/\/styles\/v1\/(?<username>.*)\/(?<styleId>.*)\/(?<name>.*)\.json/)
-    .query({ access_token: DUMMY_MB_ACCESS_TOKEN })
-    .reply(200, spriteLayoutMockBody, { 'Content-Type': 'application/json' })
-
-  const mockedSpriteImageScope = nock('https://api.mapbox.com')
-    .defaultReplyHeaders(defaultMockHeaders)
-    .get(/\/styles\/v1\/(?<username>.*)\/(?<styleId>.*)\/(?<name>.*)\.png/)
-    .query({ access_token: DUMMY_MB_ACCESS_TOKEN })
-    .reply(200, spriteImageMockBody, { 'Content-Type': 'image/png' })
-
-  const styleWithSprite = {
-    ...sampleStyleJSON,
-    sprite: 'mapbox://sprites/terrastories/test',
-  }
-
-  const createStyleResponse = await server.inject({
-    method: 'POST',
-    url: '/styles',
-    payload: {
-      style: styleWithSprite,
-      accessToken: DUMMY_MB_ACCESS_TOKEN,
-    },
-  })
-
-  t.ok(
-    mockedSpriteLayoutScope.isDone(),
-    'upstream request for sprite layout was made'
-  )
-
-  t.ok(
-    mockedSpriteImageScope.isDone(),
-    'upstream request for sprite image was made'
-  )
-
-  const {
-    style: { sprite },
-  } = createStyleResponse.json()
-
-  t.ok(sprite)
-
-  const spriteEndpointPath = new URL(sprite).pathname
-
-  const getSpriteImage2xResponse = await server.inject({
-    method: 'GET',
-    url: `${spriteEndpointPath}@2x.png`,
-  })
-
-  const getSpriteImage3xResponse = await server.inject({
-    method: 'GET',
-    url: `${spriteEndpointPath}@3x.png`,
-  })
-
-  t.equal(getSpriteImage3xResponse.statusCode, 200)
-  t.equal(getSpriteImage3xResponse.headers['content-type'], 'image/png')
-  t.ok(
-    parseInt(
-      (getSpriteImage3xResponse.headers['content-length'] || '').toString(),
-      10
-    ) > 0
-  )
-
-  t.equal(getSpriteImage3xResponse.body, getSpriteImage2xResponse.body)
-
-  const getSpriteLayout1xResponse = await server.inject({
-    method: 'GET',
-    url: `${spriteEndpointPath}@2x.json`,
-  })
-
-  const getSpriteLayout3xResponse = await server.inject({
-    method: 'GET',
-    url: `${spriteEndpointPath}@3x.json`,
-  })
-
-  t.equal(getSpriteLayout3xResponse.statusCode, 200)
-  t.deepEqual(
-    getSpriteLayout3xResponse.json(),
-    getSpriteLayout1xResponse.json()
-  )
-})
-
-test('DELETE /styles/:styleId deletes the associated sprites', async (t) => {
->>>>>>> f13c6b96
-  const server = createServer(t)
-
-  const mockedTilesetScope = nock('https://api.mapbox.com')
-    .defaultReplyHeaders(defaultMockHeaders)
-    .get(/v4\/(?<tilesetId>.*)\.json/)
-<<<<<<< HEAD
+  const server = createServer(t)
+
+  const mockedTilesetScope = nock('https://api.mapbox.com')
+    .defaultReplyHeaders(defaultMockHeaders)
+    .get(/v4\/(?<tilesetId>.*)\.json/)
     .times(4)
     .reply(200, tilesetMockBody, { 'Content-Type': 'application/json' })
 
@@ -744,37 +555,10 @@
           },
         ],
       },
-=======
-    .reply(200, tilesetMockBody, { 'Content-Type': 'application/json' })
-
-  const mockedSpriteLayoutScope = nock('https://api.mapbox.com')
-    .defaultReplyHeaders(defaultMockHeaders)
-    .get(/\/styles\/v1\/(?<username>.*)\/(?<styleId>.*)\/(?<name>.*)\.json/)
-    .query({ access_token: DUMMY_MB_ACCESS_TOKEN })
-    .reply(200, spriteLayoutMockBody, { 'Content-Type': 'application/json' })
-
-  const mockedSpriteImageScope = nock('https://api.mapbox.com')
-    .defaultReplyHeaders(defaultMockHeaders)
-    .get(/\/styles\/v1\/(?<username>.*)\/(?<styleId>.*)\/(?<name>.*)\.png/)
-    .query({ access_token: DUMMY_MB_ACCESS_TOKEN })
-    .reply(200, spriteImageMockBody, { 'Content-Type': 'image/png' })
-
-  const styleWithSprite = {
-    ...sampleStyleJSON,
-    sprite: 'mapbox://sprites/terrastories/test',
-  }
-
-  const createStyleResponse = await server.inject({
-    method: 'POST',
-    url: '/styles',
-    payload: {
-      style: styleWithSprite,
->>>>>>> f13c6b96
       accessToken: DUMMY_MB_ACCESS_TOKEN,
     },
   })
 
-<<<<<<< HEAD
   const { id: styleIdAB, style: styleAB } = createStyleABResponse.json()
   const { id: styleIdBC, style: styleBC } = createStyleBCResponse.json()
 
@@ -837,7 +621,229 @@
     200,
     'tileset C still exists after style AB deletion'
   )
-=======
+})
+
+test('GET /styles/:styleId/sprites/:spriteId[pixelDensity].[format] returns 404 when sprite does not exist', async (t) => {
+  const server = createServer(t)
+
+  const getSpriteImageResponse = await server.inject({
+    method: 'GET',
+    url: '/styles/abc123/sprites/abc123.png',
+  })
+
+  t.equal(getSpriteImageResponse.statusCode, 404)
+
+  const getSpriteLayoutResponse = await server.inject({
+    method: 'GET',
+    url: '/styles/abc123/sprites/abc123.json',
+  })
+
+  t.equal(getSpriteLayoutResponse.statusCode, 404)
+})
+
+test('GET /styles/:styleId/sprites/:spriteId[pixelDensity].[format] returns correct sprite asset', async (t) => {
+  const server = createServer(t)
+
+  const mockedTilesetScope = nock('https://api.mapbox.com')
+    .defaultReplyHeaders(defaultMockHeaders)
+    .get(/v4\/(?<tilesetId>.*)\.json/)
+    .reply(200, tilesetMockBody, { 'Content-Type': 'application/json' })
+
+  const mockedSpriteLayoutScope = nock('https://api.mapbox.com')
+    .defaultReplyHeaders(defaultMockHeaders)
+    .get(/\/styles\/v1\/(?<username>.*)\/(?<styleId>.*)\/(?<name>.*)\.json/)
+    .query({ access_token: DUMMY_MB_ACCESS_TOKEN })
+    .reply(200, spriteLayoutMockBody, { 'Content-Type': 'application/json' })
+
+  const mockedSpriteImageScope = nock('https://api.mapbox.com')
+    .defaultReplyHeaders(defaultMockHeaders)
+    .get(/\/styles\/v1\/(?<username>.*)\/(?<styleId>.*)\/(?<name>.*)\.png/)
+    .query({ access_token: DUMMY_MB_ACCESS_TOKEN })
+    .reply(200, spriteImageMockBody, { 'Content-Type': 'image/png' })
+
+  const styleWithSprite = {
+    ...sampleStyleJSON,
+    sprite: 'mapbox://sprites/terrastories/test',
+  }
+
+  const createStyleResponse = await server.inject({
+    method: 'POST',
+    url: '/styles',
+    payload: {
+      style: styleWithSprite,
+      accessToken: DUMMY_MB_ACCESS_TOKEN,
+    },
+  })
+
+  t.ok(
+    mockedSpriteLayoutScope.isDone(),
+    'upstream request for sprite layout was made'
+  )
+
+  t.ok(
+    mockedSpriteImageScope.isDone(),
+    'upstream request for sprite image was made'
+  )
+
+  const {
+    style: { sprite },
+  } = createStyleResponse.json()
+
+  t.ok(sprite)
+
+  const spriteEndpointPath = new URL(sprite).pathname
+
+  const existingPixelDensities = [1, 2]
+
+  for (const density of existingPixelDensities) {
+    const getSpriteImageResponse = await server.inject({
+      method: 'GET',
+      url: createSpriteEndpoint(spriteEndpointPath, density, 'png'),
+    })
+
+    t.equal(getSpriteImageResponse.statusCode, 200)
+    t.equal(getSpriteImageResponse.headers['content-type'], 'image/png')
+    t.ok(
+      parseInt(
+        (getSpriteImageResponse.headers['content-length'] || '').toString(),
+        10
+      ) > 0
+    )
+
+    const getSpriteLayoutResponse = await server.inject({
+      method: 'GET',
+      url: createSpriteEndpoint(spriteEndpointPath, density, 'json'),
+    })
+
+    t.equal(getSpriteLayoutResponse.statusCode, 200)
+    t.ok(getSpriteLayoutResponse.json())
+  }
+})
+
+test('GET /styles/:styleId/sprites/:spriteId[pixelDensity].[format] returns an available fallback asset', async (t) => {
+  const server = createServer(t)
+
+  const mockedTilesetScope = nock('https://api.mapbox.com')
+    .defaultReplyHeaders(defaultMockHeaders)
+    .get(/v4\/(?<tilesetId>.*)\.json/)
+    .reply(200, tilesetMockBody, { 'Content-Type': 'application/json' })
+
+  const mockedSpriteLayoutScope = nock('https://api.mapbox.com')
+    .defaultReplyHeaders(defaultMockHeaders)
+    .get(/\/styles\/v1\/(?<username>.*)\/(?<styleId>.*)\/(?<name>.*)\.json/)
+    .query({ access_token: DUMMY_MB_ACCESS_TOKEN })
+    .reply(200, spriteLayoutMockBody, { 'Content-Type': 'application/json' })
+
+  const mockedSpriteImageScope = nock('https://api.mapbox.com')
+    .defaultReplyHeaders(defaultMockHeaders)
+    .get(/\/styles\/v1\/(?<username>.*)\/(?<styleId>.*)\/(?<name>.*)\.png/)
+    .query({ access_token: DUMMY_MB_ACCESS_TOKEN })
+    .reply(200, spriteImageMockBody, { 'Content-Type': 'image/png' })
+
+  const styleWithSprite = {
+    ...sampleStyleJSON,
+    sprite: 'mapbox://sprites/terrastories/test',
+  }
+
+  const createStyleResponse = await server.inject({
+    method: 'POST',
+    url: '/styles',
+    payload: {
+      style: styleWithSprite,
+      accessToken: DUMMY_MB_ACCESS_TOKEN,
+    },
+  })
+
+  t.ok(
+    mockedSpriteLayoutScope.isDone(),
+    'upstream request for sprite layout was made'
+  )
+
+  t.ok(
+    mockedSpriteImageScope.isDone(),
+    'upstream request for sprite image was made'
+  )
+
+  const {
+    style: { sprite },
+  } = createStyleResponse.json()
+
+  t.ok(sprite)
+
+  const spriteEndpointPath = new URL(sprite).pathname
+
+  const getSpriteImage2xResponse = await server.inject({
+    method: 'GET',
+    url: `${spriteEndpointPath}@2x.png`,
+  })
+
+  const getSpriteImage3xResponse = await server.inject({
+    method: 'GET',
+    url: `${spriteEndpointPath}@3x.png`,
+  })
+
+  t.equal(getSpriteImage3xResponse.statusCode, 200)
+  t.equal(getSpriteImage3xResponse.headers['content-type'], 'image/png')
+  t.ok(
+    parseInt(
+      (getSpriteImage3xResponse.headers['content-length'] || '').toString(),
+      10
+    ) > 0
+  )
+
+  t.equal(getSpriteImage3xResponse.body, getSpriteImage2xResponse.body)
+
+  const getSpriteLayout1xResponse = await server.inject({
+    method: 'GET',
+    url: `${spriteEndpointPath}@2x.json`,
+  })
+
+  const getSpriteLayout3xResponse = await server.inject({
+    method: 'GET',
+    url: `${spriteEndpointPath}@3x.json`,
+  })
+
+  t.equal(getSpriteLayout3xResponse.statusCode, 200)
+  t.deepEqual(
+    getSpriteLayout3xResponse.json(),
+    getSpriteLayout1xResponse.json()
+  )
+})
+
+test('DELETE /styles/:styleId deletes the associated sprites', async (t) => {
+  const server = createServer(t)
+
+  const mockedTilesetScope = nock('https://api.mapbox.com')
+    .defaultReplyHeaders(defaultMockHeaders)
+    .get(/v4\/(?<tilesetId>.*)\.json/)
+    .reply(200, tilesetMockBody, { 'Content-Type': 'application/json' })
+
+  const mockedSpriteLayoutScope = nock('https://api.mapbox.com')
+    .defaultReplyHeaders(defaultMockHeaders)
+    .get(/\/styles\/v1\/(?<username>.*)\/(?<styleId>.*)\/(?<name>.*)\.json/)
+    .query({ access_token: DUMMY_MB_ACCESS_TOKEN })
+    .reply(200, spriteLayoutMockBody, { 'Content-Type': 'application/json' })
+
+  const mockedSpriteImageScope = nock('https://api.mapbox.com')
+    .defaultReplyHeaders(defaultMockHeaders)
+    .get(/\/styles\/v1\/(?<username>.*)\/(?<styleId>.*)\/(?<name>.*)\.png/)
+    .query({ access_token: DUMMY_MB_ACCESS_TOKEN })
+    .reply(200, spriteImageMockBody, { 'Content-Type': 'image/png' })
+
+  const styleWithSprite = {
+    ...sampleStyleJSON,
+    sprite: 'mapbox://sprites/terrastories/test',
+  }
+
+  const createStyleResponse = await server.inject({
+    method: 'POST',
+    url: '/styles',
+    payload: {
+      style: styleWithSprite,
+      accessToken: DUMMY_MB_ACCESS_TOKEN,
+    },
+  })
+
   t.equal(createStyleResponse.statusCode, 200)
 
   t.ok(
@@ -880,5 +886,4 @@
     t.equal(getSpriteImageResponse.statusCode, 404)
     t.equal(getSpriteLayoutResponse.statusCode, 404)
   }
->>>>>>> f13c6b96
 })